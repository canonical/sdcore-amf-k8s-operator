--- conflicted
+++ resolved
@@ -247,12 +247,7 @@
         patch_check_output.return_value = b"1.1.1.1"
         patch_is_resource_created.return_value = True
         patch_nrf_url.return_value = "http://nrf:8081"
-<<<<<<< HEAD
-        self.harness.add_relation(relation_name="fiveg-nrf", remote_app="mongodb")
-=======
-        self.harness.set_can_connect(container="amf", val=True)
         self.harness.add_relation(relation_name="fiveg_nrf", remote_app="mongodb")
->>>>>>> 9d7953a5
         self.harness.add_relation(
             relation_name="certificates", remote_app="tls-certificates-operator"
         )
@@ -286,59 +281,24 @@
         private_key = b"whatever key content"
         patch_generate_private_key.return_value = private_key
         patch_check_output.return_value = b"1.1.1.1"
-<<<<<<< HEAD
-=======
-        patch_is_resource_created.return_value = True
-        patch_nrf_url.return_value = "http://nrf:8081"
-        self.harness.set_can_connect(container="amf", val=True)
-        self.harness.add_relation(relation_name="fiveg_nrf", remote_app="nrf")
-        self.harness.add_relation(
-            relation_name="certificates", remote_app="tls-certificates-operator"
-        )
-        self._create_database_relation_and_populate_data()
-        self.harness.container_pebble_ready("amf")
-        with open("tests/unit/expected_config/config.conf") as expected_config_file:
-            expected_content = expected_config_file.read()
-        self.assertEqual((root / "support/TLS/amf.key").read_text(), private_key.decode())
-        self.assertEqual((root / "support/TLS/amf.pem").read_text(), certificate)
-        self.assertEqual(
-            (root / "free5gc/config/amfcfg.conf").read_text(), expected_content.strip()
-        )
-
-    @patch("charm.check_output")
-    @patch("charm.generate_private_key")
-    @patch("charms.sdcore_nrf_k8s.v0.fiveg_nrf.NRFRequires.nrf_url", new_callable=PropertyMock)
-    @patch("charms.data_platform_libs.v0.data_interfaces.DatabaseRequires.is_resource_created")
-    def test_given_content_of_config_file_changed_when_pebble_ready_then_config_file_is_rendered_and_pushed(  # noqa: E501
-        self,
-        patch_is_resource_created,
-        patch_nrf_url,
-        patch_generate_private_key,
-        patch_check_output,
-    ):
-        self.harness.add_storage(storage_name="certs", attach=True)
-        self.harness.add_storage(storage_name="config", attach=True)
-        csr = "Whatever CSR content"
->>>>>>> 9d7953a5
-        certificate = "Whatever certificate content"
-        csr = b"whatever csr content"
-        patch_generate_csr.return_value = csr
-        provider_certificate = Mock(ProviderCertificate)
-        provider_certificate.certificate = certificate
-        provider_certificate.csr = csr.decode()
-        patch_get_assigned_certificates.return_value = [
-            provider_certificate,
-        ]
-        patch_is_resource_created.return_value = True
-        patch_nrf_url.return_value = "http://nrf:8081"
-        self.harness.set_can_connect(container="amf", val=True)
-        self.harness.add_relation(relation_name="fiveg_nrf", remote_app="nrf")
-        self.harness.add_relation(
-            relation_name="certificates", remote_app="tls-certificates-operator"
-        )
-        root = self.harness.get_filesystem_root("amf")
-        (root / "support/TLS/amf.pem").write_text(certificate)
-
+        certificate = "Whatever certificate content"
+        csr = b"whatever csr content"
+        patch_generate_csr.return_value = csr
+        provider_certificate = Mock(ProviderCertificate)
+        provider_certificate.certificate = certificate
+        provider_certificate.csr = csr.decode()
+        patch_get_assigned_certificates.return_value = [
+            provider_certificate,
+        ]
+        patch_is_resource_created.return_value = True
+        patch_nrf_url.return_value = "http://nrf:8081"
+        self.harness.set_can_connect(container="amf", val=True)
+        self.harness.add_relation(relation_name="fiveg_nrf", remote_app="nrf")
+        self.harness.add_relation(
+            relation_name="certificates", remote_app="tls-certificates-operator"
+        )
+        root = self.harness.get_filesystem_root("amf")
+        (root / "support/TLS/amf.pem").write_text(certificate)
         self._create_database_relation_and_populate_data()
 
         self.harness.container_pebble_ready("amf")
@@ -953,7 +913,7 @@
         patch_is_resource_created.return_value = True
         patch_nrf_url.return_value = "http://nrf:8081"
         self.harness.set_can_connect(container="amf", val=True)
-        self.harness.add_relation(relation_name="fiveg-nrf", remote_app="nrf")
+        self.harness.add_relation(relation_name="fiveg_nrf", remote_app="nrf")
         self.harness.add_relation(
             relation_name="certificates", remote_app="tls-certificates-operator"
         )
@@ -1038,7 +998,7 @@
         (root / "support/TLS/amf.key").write_text(private_key)
         self.harness.set_can_connect(container="amf", val=True)
 
-        self.harness.add_relation(relation_name="fiveg-nrf", remote_app="mongodb")
+        self.harness.add_relation(relation_name="fiveg_nrf", remote_app="mongodb")
         self.harness.add_relation(
             relation_name="certificates", remote_app="tls-certificates-operator"
         )
@@ -1070,7 +1030,7 @@
         root = self.harness.get_filesystem_root("amf")
         (root / "support/TLS/amf.key").write_text(private_key)
 
-        self.harness.add_relation(relation_name="fiveg-nrf", remote_app="mongodb")
+        self.harness.add_relation(relation_name="fiveg_nrf", remote_app="mongodb")
         self.harness.add_relation(
             relation_name="certificates", remote_app="tls-certificates-operator"
         )
@@ -1113,7 +1073,7 @@
             provider_certificate,
         ]
 
-        self.harness.add_relation(relation_name="fiveg-nrf", remote_app="mongodb")
+        self.harness.add_relation(relation_name="fiveg_nrf", remote_app="mongodb")
         self.harness.add_relation(
             relation_name="certificates", remote_app="tls-certificates-operator"
         )
@@ -1152,7 +1112,7 @@
             provider_certificate,
         ]
 
-        self.harness.add_relation(relation_name="fiveg-nrf", remote_app="mongodb")
+        self.harness.add_relation(relation_name="fiveg_nrf", remote_app="mongodb")
         self.harness.add_relation(
             relation_name="certificates", remote_app="tls-certificates-operator"
         )
@@ -1191,7 +1151,7 @@
             provider_certificate,
         ]
 
-        self.harness.add_relation(relation_name="fiveg-nrf", remote_app="mongodb")
+        self.harness.add_relation(relation_name="fiveg_nrf", remote_app="mongodb")
         self.harness.add_relation(
             relation_name="certificates", remote_app="tls-certificates-operator"
         )
