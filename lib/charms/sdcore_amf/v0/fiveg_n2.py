--- conflicted
+++ resolved
@@ -1,5 +1,6 @@
 # Copyright 2023 Canonical Ltd.
 # See LICENSE file for licensing details.
+
 
 """Library for the `fiveg_n2` relation.
 
@@ -121,15 +122,7 @@
         unit: <empty>
         app: {
             "amf_hostname": "amf",
-<<<<<<< HEAD
-<<<<<<< HEAD
-            "ngapp_port": "38412"
-=======
-            "ngapp_port": 38412
->>>>>>> dev-implements-n2-interface
-=======
             "amf_port": 38412
->>>>>>> 2430fc13
         }
     RequirerSchema:
         unit: <empty>
