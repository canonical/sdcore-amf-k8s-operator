--- conflicted
+++ resolved
@@ -18,20 +18,12 @@
 from charms.sdcore_nms_k8s.v0.sdcore_config import (
     SdcoreConfigRequires,
 )
-<<<<<<< HEAD
 from charms.tls_certificates_interface.v4.tls_certificates import (
     Certificate,
     CertificateRequest,
     PrivateKey,
     TLSCertificatesRequiresV4,
-=======
 from charms.sdcore_nrf_k8s.v0.fiveg_nrf import NRFRequires
-from charms.tls_certificates_interface.v3.tls_certificates import (
-    CertificateExpiringEvent,
-    TLSCertificatesRequiresV3,
-    generate_csr,
-    generate_private_key,
->>>>>>> aaf73d5e
 )
 from jinja2 import Environment, FileSystemLoader
 from k8s_service import K8sService
